# Copyright 2019 Google LLC
#
# Licensed under the Apache License, Version 2.0 (the "License");
# you may not use this file except in compliance with the License.
# You may obtain a copy of the License at
#
#      http://www.apache.org/licenses/LICENSE-2.0
#
# Unless required by applicable law or agreed to in writing, software
# distributed under the License is distributed on an "AS IS" BASIS,
# WITHOUT WARRANTIES OR CONDITIONS OF ANY KIND, either express or implied.
# See the License for the specific language governing permissions and
# limitations under the License.
#!/bin/bash

# This script provisions Hipster Shop Cluster for Stackdriver Sandbox using Terraform

#set -euo pipefail
set -o errexit  # Exit on error
#set -o nounset  # Trigger error when expanding unset variables

log() { echo "$1" >&2; }

installTerraform()
{
  sudo apt-get install unzip
  wget https://releases.hashicorp.com/terraform/0.11.11/terraform_0.11.11_linux_amd64.zip
  unzip terraform_0.11.11_linux_amd64.zip
  sudo install terraform /usr/local/bin
}

applyTerraform() {
  log "Initialize terraform state"
  terraform init

  log "Apply Terraform automation"
  terraform apply -auto-approve -var="billing_account=${billingAccounts[0]}"
}

getExternalIp() {
  external_ip=""; 
  while [ -z $external_ip ]; 
  do
     log "Waiting for Hipster Shop endpoint..."; 
     external_ip=$(kubectl get svc frontend-external --template="{{range .status.loadBalancer.ingress}}{{.ip}}{{end}}"); 
     [ -z "$external_ip" ] && sleep 10; 
  done; 

  log "Verifying that Hipster Shop Frontend is accessible"
  if [[ $(curl -sL -w "%{http code}\\n" "http://$external_ip" -o /dev/null) -eq 200 ]]
  then
    log "Stackdriver Sandbox cluster provisioning has completed successfully! Access it at http://$external_ip"
  fi
}

# Install Load Generator service and start generating synthetic traffic to Sandbox
<<<<<<< HEAD
function loadGen() {
  ../loadgenerator/quickstart.sh $external_ip
=======
loadGen() {
  log "Running load generator"
  ../loadgenerator-tool startup --zone us-west2-a $external_ip
>>>>>>> eee07876
}

log "Checking Prerequisites..."
log "Checking existence of billing accounts"
billingAccounts=$(gcloud beta billing accounts list --format="value(displayName)" --filter open=true)
if [ -z "$billingAccounts" ] || [[ ${#billingAccounts[@]} -eq 0 ]]
then
  log "No active billing accounts were detected. In order to create a project, Sandbox needs to have at least one billing account"
  log "Follow this link to setup a billing account:"
  log "https://cloud.google.com/billing/docs/how-to/manage-billing-account"
  log ""
  log "To list active billing accounts, run:"
  log "gcloud beta billing accounts list --filter open=true"

  exit;
elif [[ ${#billingAccounts[@]} -eq 1 ]]
then
  log "Billing account detected: '${billingAccounts[0]}'"
fi

log "Make sure Terraform is installed"
if ! [ -x "$(command -v terraform)" ]; then
  log "Terraform is not installed. Trying to install it."
  installTerraform
fi

# Make sure we use Application Default Credentials for authentication
# For that we need to unset GOOGLE_APPLICATION_CREDENTIALS and generate
# new default credentials by re-authenticating. Re-authentication
# is needed so we don't assume what's the current state on the machine that runs
# this script for Sandbox automation with terraform (idempotent automation)
#export GOOGLE_APPLICATION_CREDENTIALS=""
#gcloud auth application-default login

# Ensure no google.com accounts early - they are not supported!
acct=$(gcloud info --format="value(config.account)")
if [[ $acct == *"google.com"* ]];
then
  log "Google.com accounts are currently not supported by Stackdriver Sandbox.";
  exit;
fi;

# Provision Stackdriver Sandbox cluster
applyTerraform;
getExternalIp;
loadGen;

#log "**WARNING** Terraform script will create a Sandbox cluster. It asks for billing account"
#log "If you have not set up billing account or want to cancel the operation, choose 'N'."
#log ""
#log "To list active billing accounts, run:"
#log "gcloud beta billing accounts list --filter open=true"
#log
#while true; do
#    read -p "Do you wish to continue to cluster creation? y/n " yn
#    case $yn in
#        [Yy]* ) applyTerraform; getExternalIp; loadGen; break;;
#        [Nn]* ) exit;;
#        * ) echo "Please answer yes or no.";;
#    esac
#done<|MERGE_RESOLUTION|>--- conflicted
+++ resolved
@@ -54,14 +54,9 @@
 }
 
 # Install Load Generator service and start generating synthetic traffic to Sandbox
-<<<<<<< HEAD
-function loadGen() {
-  ../loadgenerator/quickstart.sh $external_ip
-=======
 loadGen() {
   log "Running load generator"
-  ../loadgenerator-tool startup --zone us-west2-a $external_ip
->>>>>>> eee07876
+  ../loadgenerator/quickstart.sh $external_ip
 }
 
 log "Checking Prerequisites..."
