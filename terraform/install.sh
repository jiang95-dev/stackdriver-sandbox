--- conflicted
+++ resolved
@@ -54,11 +54,7 @@
   done
 
   if [[ $(echo "${found_accounts}" | wc -l) -gt 1 ]]; then
-<<<<<<< HEAD
-      log "Which billing account would you like to use? Enter the number below:"
-=======
-      log "Which billing account would you like to use?:"
->>>>>>> 46b49793
+      log "Which billing account would you like to use? Enter the number next to the billing account:"
       IFS=$'\n'
       select opt in ${found_accounts} "cancel"; do
         if [[ "${opt}" == "cancel" ]]; then
@@ -79,7 +75,6 @@
 }
 
 getProject() {
-<<<<<<< HEAD
   log "Checking for project list..."
   acct=$(gcloud info --format="value(config.account)")
   # get projects with user account
@@ -106,25 +101,7 @@
   if [ -z "$found_projects" ] || [[ ${#found_projects[@]} -eq 0 ]]; then
     createProject;
   else
-      log "Which project would you like to use? Enter the number below:"
-=======
-  log "Checking for project list"
-  billed_projects=$(gcloud beta billing projects list --billing-account="$billing_id" --filter="project_id:stackdriver-sandbox-*" --format="value(projectId)")
-  # only keep projects with name "Stackdriver Sandbox Demo"
-  found_projects=()
-  for bill_proj in ${billed_projects[@]}
-  do
-    if [[ -n $(gcloud projects describe "$bill_proj" | grep "Stackdriver Sandbox Demo") ]]; then
-      create_time=$(gcloud projects describe "$bill_proj" | grep "createTime")
-      found_projects+=("$bill_proj | $create_time")
-    fi
-  done
-
-  if [ -z "$found_projects" ] || [[ ${#found_projects[@]} -eq 0 ]]; then
-    createProject;
-  else
-      log "Which project would you like to use?:"
->>>>>>> 46b49793
+      log "Which project would you like to use? Enter the number next to the project:"
       IFS_bak=$IFS
       IFS=$'\n'
       select opt in "create a new Sandbox" ${found_projects[@]} "cancel"; do
@@ -153,16 +130,12 @@
     project_id="stackdriver-sandbox-$(od -N 4 -t uL -An /dev/urandom | tr -d " ")"
     bucket_name="$project_id-bucket" # bucket name should be globally unique
     # create project
-<<<<<<< HEAD
-=======
-    acct=$(gcloud info --format="value(config.account)")
->>>>>>> 46b49793
     if [[ $acct == *"google.com"* ]];
     then
       log ""
       log "Note: your project will be created in the /experimental-gke folder."
       log "If you don't have access to this folder, please make sure to request at:"
-      log "https://sphinx.corp.google.com/sphinx/#accessChangeRequest:systemName=internal_google_cloud_platform_usage"
+      log "go/experimental-folder-access"
       log ""
       select opt in "continue" "cancel"; do
         if [[ "$opt" == "continue" ]]; then
