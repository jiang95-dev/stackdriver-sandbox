--- conflicted
+++ resolved
@@ -96,10 +96,7 @@
 # Install Load Generator service and start generating synthetic traffic to Sandbox
 loadGen() {
   log "Running load generator"
-<<<<<<< HEAD
   ../loadgenerator/loadgenerator-tool autostart $external_ip
-=======
-  ../loadgenerator-tool startup --zone us-west2-a $external_ip
   # find the IP of the load generator web interface
   TRIES=0
   while [[ -z "${loadgen_ip}" && "${TRIES}" -lt 20  ]]; do
@@ -136,7 +133,6 @@
     log "     Hipstershop web app address: $external_ip"
     log "     Load generator web interface: $loadgen_ip"
     echo -e $COLOR_RESET
->>>>>>> e4e4246f
 }
 
 log "Checking Prerequisites..."
